// Copyright 2017 pdb Developers
//
// Licensed under the Apache License, Version 2.0, <LICENSE-APACHE or
// http://apache.org/licenses/LICENSE-2.0> or the MIT license <LICENSE-MIT or
// http://opensource.org/licenses/MIT>, at your option. This file may not be
// copied, modified, or distributed except according to those terms.

// DBI = "Debug Information"

use std::borrow::Cow;
use std::result;

use common::*;
use msf::*;
use FallibleIterator;

/// Provides access to the "DBI" stream inside the PDB.
///
/// This is only minimally implemented; it's really just so `PDB` can find the global symbol table.
///
/// # Example
///
/// ```
/// # use pdb::FallibleIterator;
/// #
/// # fn test() -> pdb::Result<usize> {
/// let file = std::fs::File::open("fixtures/self/foo.pdb")?;
/// let mut pdb = pdb::PDB::open(file)?;
///
/// let dbi = pdb.debug_information()?;

///
/// # let mut count: usize = 0;
/// let mut modules = dbi.modules()?;
/// while let Some(module) = modules.next()? {
///     println!("module name: {}, object file name: {}",
///              module.module_name(), module.object_file_name());
/// #   count += 1;
/// }
///
/// # Ok(count)
/// # }
/// # assert!(test().expect("test") == 194);
#[derive(Debug)]
pub struct DebugInformation<'s> {
    stream: Stream<'s>,
    header: Header,
    header_len: usize,
}

impl<'s> DebugInformation<'s> {
    /// Returns the target's machine type (architecture).
    pub fn machine_type(&self) -> Result<MachineType> {
        Ok(self.header.machine_type.into())
    }

    /// Returns an iterator that can traverse the modules list in sequential order.
    pub fn modules(&self) -> Result<ModuleIter> {
        let mut buf = self.stream.parse_buffer();
        // drop the header
        buf.take(self.header_len)?;
        let modules_buf = buf.take(self.header.module_list_size as usize)?;
        Ok(ModuleIter {
            buf: modules_buf.into(),
        })
    }

<<<<<<< HEAD
    pub(crate) fn get_header(&self) -> Header {
        self.header
    }
=======
    Ok(DebugInformation {
        stream: stream,
        header: header,
        header_len: len,
    })
}
>>>>>>> 42a9cc53

    pub(crate) fn new(stream: Stream) -> Result<DebugInformation> {
        let (header, len) = {
            let mut buf = stream.parse_buffer();
            let header = parse_header(&mut buf)?;
            (header, buf.pos())
        };

        Ok(DebugInformation {
            stream: stream,
            header: header,
            header_len: len,
        })
    }
}

#[derive(Debug, Copy, Clone)]
pub enum HeaderVersion {
    V41,
    V50,
    V60,
    V70,
    V110,
    OtherValue(u32),
}

impl From<u32> for HeaderVersion {
    fn from(v: u32) -> Self {
        match v {
            930803 => HeaderVersion::V41,
            19960307 => HeaderVersion::V50,
            19970606 => HeaderVersion::V60,
            19990903 => HeaderVersion::V70,
            20091201 => HeaderVersion::V110,
            _ => HeaderVersion::OtherValue(v),
        }
    }
}

/// A DBI header -- `NewDBIHdr`, really -- parsed from a stream.
/// Reference:
/// https://github.com/Microsoft/microsoft-pdb/blob/082c5290e5aff028ae84e43affa8be717aa7af73/PDB/dbi/dbi.h#L124
#[derive(Debug, Copy, Clone)]
pub struct Header {
    pub signature: u32,
    pub version: HeaderVersion,
    pub age: u32,
    pub gs_symbols_stream: u16,

    /*
    https://github.com/Microsoft/microsoft-pdb/blob/082c5290e5aff028ae84e43affa8be717aa7af73/PDB/dbi/dbi.h#L143-L155:
        union {
        struct {
            USHORT      usVerPdbDllMin : 8; // minor version and
            USHORT      usVerPdbDllMaj : 7; // major version and
            USHORT      fNewVerFmt     : 1; // flag telling us we have rbld stored elsewhere (high bit of original major version)
        } vernew;                           // that built this pdb last.
        struct {
            USHORT      usVerPdbDllRbld: 4;
            USHORT      usVerPdbDllMin : 7;
            USHORT      usVerPdbDllMaj : 5;
        } verold;
        USHORT          usVerAll;
    };
    */
    pub internal_version: u16,
    pub ps_symbols_stream: u16,
    // "build version of the pdb dll that built this pdb last."
    pub pdb_dll_build_version: u16,

    pub symbol_records_stream: u16,

    // "rbld version of the pdb dll that built this pdb last."
    pub pdb_dll_rbld_version: u16,
    pub module_list_size: u32,
    pub section_contribution_size: u32,
    pub section_map_size: u32,
    pub file_info_size: u32,

    // "size of the Type Server Map substream"
    pub type_server_map_size: u32,

    // "index of MFC type server"
    pub mfc_type_server_index: u32,

    // "size of optional DbgHdr info appended to the end of the stream"
    pub debug_header_size: u32,

    // "number of bytes in EC substream, or 0 if EC no EC enabled Mods"
    pub ec_substream_size: u32,

    /*
    https://github.com/Microsoft/microsoft-pdb/blob/082c5290e5aff028ae84e43affa8be717aa7af73/PDB/dbi/dbi.h#L187-L192:
        USHORT  fIncLink:1;     // true if linked incrmentally (really just if ilink thunks are present)
        USHORT  fStripped:1;    // true if PDB::CopyTo stripped the private data out
        USHORT  fCTypes:1;      // true if this PDB is using CTypes.
        USHORT  unused:13;      // reserved, must be 0.
    */
    pub flags: u16,

    pub machine_type: u16,
    pub reserved: u32,
}

pub fn parse_header(buf: &mut ParseBuffer) -> Result<Header> {
    let header = Header {
        signature: buf.parse_u32()?,
        version: From::from(buf.parse_u32()?),
        age: buf.parse_u32()?,
        gs_symbols_stream: buf.parse_u16()?,
        internal_version: buf.parse_u16()?,
        ps_symbols_stream: buf.parse_u16()?,
        pdb_dll_build_version: buf.parse_u16()?,
        symbol_records_stream: buf.parse_u16()?,
        pdb_dll_rbld_version: buf.parse_u16()?,
        module_list_size: buf.parse_u32()?,
        section_contribution_size: buf.parse_u32()?,
        section_map_size: buf.parse_u32()?,
        file_info_size: buf.parse_u32()?,
        type_server_map_size: buf.parse_u32()?,
        mfc_type_server_index: buf.parse_u32()?,
        debug_header_size: buf.parse_u32()?,
        ec_substream_size: buf.parse_u32()?,
        flags: buf.parse_u16()?,
        machine_type: buf.parse_u16()?,
        reserved: buf.parse_u32()?,
    };

    if header.signature != 0xffffffff {
        // this is likely a DBIHdr, not a NewDBIHdr
        // it could be promoted:
        //   https://github.com/Microsoft/microsoft-pdb/blob/082c5290e5aff028ae84e43affa8be717aa7af73/PDB/dbi/dbi.cpp#L291-L313
        //   https://github.com/Microsoft/microsoft-pdb/blob/082c5290e5aff028ae84e43affa8be717aa7af73/langapi/include/pdb.h#L1180-L1184
        // but that seems like a lot of work
        return Err(Error::UnimplementedFeature("ancient DBI header"));
    }

    Ok(header)
}

/// The target machine's architecture.
/// Reference: https://docs.microsoft.com/en-us/windows/desktop/debug/pe-format#machine-types
#[derive(Clone, Copy, Debug, Eq, PartialEq)]
pub enum MachineType {
    /// The contents of this field are assumed to be applicable to any machine type.
    Unknown = 0x0,
    /// Matsushita AM33
    Am33 = 0x13,
    /// x64
    Amd64 = 0x8664,
    /// ARM little endian
    Arm = 0x1C0,
    /// ARM64 little endian
    Arm64 = 0xAA64,
    /// ARM Thumb-2 little endian
    ArmNT = 0x1C4,
    /// EFI byte code
    Ebc = 0xEBC,
    /// Intel 386 or later processors and compatible processors
    X86 = 0x14C,
    /// Intel Itanium processor family
    Ia64 = 0x200,
    /// Mitsubishi M32R little endian
    M32R = 0x9041,
    /// MIPS16
    Mips16 = 0x266,
    /// MIPS with FPU
    MipsFpu = 0x366,
    /// MIPS16 with FPU
    MipsFpu16 = 0x466,
    /// Power PC little endian
    PowerPC = 0x1F0,
    /// Power PC with floating point support
    PowerPCFP = 0x1F1,
    /// MIPS little endian
    R4000 = 0x166,
    /// RISC-V 32-bit address space
    RiscV32 = 0x5032,
    /// RISC-V 64-bit address space
    RiscV64 = 0x5064,
    /// RISC-V 128-bit address space
    RiscV128 = 0x5128,
    /// Hitachi SH3
    SH3 = 0x1A2,
    /// Hitachi SH3 DSP
    SH3DSP = 0x1A3,
    /// Hitachi SH4
    SH4 = 0x1A6,
    /// Hitachi SH5
    SH5 = 0x1A8,
    /// Thumb
    Thumb = 0x1C2,
    /// MIPS little-endian WCE v2
    WceMipsV2 = 0x169,
    /// Invalid value
    Invalid = 0xffff,
}

impl ::std::fmt::Display for MachineType {
    fn fmt(&self, f: &mut ::std::fmt::Formatter) -> ::std::fmt::Result {
        match *self {
            MachineType::Invalid => write!(f, "Invalid"),
            MachineType::Unknown => write!(f, "Unknown"),
            MachineType::Am33 => write!(f, "Am33"),
            MachineType::Amd64 => write!(f, "Amd64"),
            MachineType::Arm => write!(f, "Arm"),
            MachineType::Arm64 => write!(f, "Arm64"),
            MachineType::ArmNT => write!(f, "ArmNT"),
            MachineType::Ebc => write!(f, "Ebc"),
            MachineType::X86 => write!(f, "X86"),
            MachineType::Ia64 => write!(f, "Ia64"),
            MachineType::M32R => write!(f, "M32R"),
            MachineType::Mips16 => write!(f, "Mips16"),
            MachineType::MipsFpu => write!(f, "MipsFpu"),
            MachineType::MipsFpu16 => write!(f, "MipsFpu16"),
            MachineType::PowerPC => write!(f, "PowerPC"),
            MachineType::PowerPCFP => write!(f, "PowerPCFP"),
            MachineType::R4000 => write!(f, "R4000"),
            MachineType::RiscV32 => write!(f, "RiscV32"),
            MachineType::RiscV64 => write!(f, "RiscV64"),
            MachineType::RiscV128 => write!(f, "RiscV128"),
            MachineType::SH3 => write!(f, "SH3"),
            MachineType::SH3DSP => write!(f, "SH3DSP"),
            MachineType::SH4 => write!(f, "SH4"),
            MachineType::SH5 => write!(f, "SH5"),
            MachineType::Thumb => write!(f, "Thumb"),
            MachineType::WceMipsV2 => write!(f, "WceMipsV2"),
        }
    }
}

impl From<u16> for MachineType {
    fn from(value: u16) -> Self {
        match value {
            0xffff => MachineType::Invalid,
            0x0 => MachineType::Unknown,
            0x13 => MachineType::Am33,
            0x8664 => MachineType::Amd64,
            0x1C0 => MachineType::Arm,
            0xAA64 => MachineType::Arm64,
            0x1C4 => MachineType::ArmNT,
            0xEBC => MachineType::Ebc,
            0x14C => MachineType::X86,
            0x200 => MachineType::Ia64,
            0x9041 => MachineType::M32R,
            0x266 => MachineType::Mips16,
            0x366 => MachineType::MipsFpu,
            0x466 => MachineType::MipsFpu16,
            0x1F0 => MachineType::PowerPC,
            0x1F1 => MachineType::PowerPCFP,
            0x166 => MachineType::R4000,
            0x5032 => MachineType::RiscV32,
            0x5064 => MachineType::RiscV64,
            0x5128 => MachineType::RiscV128,
            0x1A2 => MachineType::SH3,
            0x1A3 => MachineType::SH3DSP,
            0x1A6 => MachineType::SH4,
            0x1A8 => MachineType::SH5,
            0x1C2 => MachineType::Thumb,
            0x169 => MachineType::WceMipsV2,
            _ => MachineType::Unknown,
        }
    }
}

/// Information about a module's contribution to a section.
/// `struct SC` in Microsoft's code:
/// https://github.com/Microsoft/microsoft-pdb/blob/082c5290e5aff028ae84e43affa8be717aa7af73/PDB/include/dbicommon.h#L42
#[derive(Debug, Copy, Clone)]
pub struct DBISectionContribution {
    /// The index of the section.
    section: u16,
    _padding1: u16,
    /// The offset within the section.
    offset: u32,
    /// The size of the contribution, in bytes.
    size: u32,
    /// The characteristics, which map to the `Characteristics` field of
    /// the [`IMAGE_SECTION_HEADER`][1] field in binaries.
    /// [1]: https://msdn.microsoft.com/en-us/library/windows/desktop/ms680341(v=vs.85).aspx
    characteristics: u32,
    /// The index of the module.
    module: u16,
    _padding2: u16,
    /// CRC of the contribution(?)
    data_crc: u32,
    /// CRC of relocations(?)
    reloc_crc: u32,
}

/// Information about a module parsed from the DBI stream. Named `MODI` in
/// the Microsoft PDB source:
/// https://github.com/Microsoft/microsoft-pdb/blob/082c5290e5aff028ae84e43affa8be717aa7af73/PDB/dbi/dbi.h#L1197
#[derive(Debug, Copy, Clone)]
pub struct DBIModuleInfo {
    /// Currently open module.
    pub opened: u32,
    /// This module's first section contribution.
    pub section: DBISectionContribution,
    /// Flags, expressed as bitfields in the C struct:
    /// written, EC enabled, unused, tsm
    /// https://github.com/Microsoft/microsoft-pdb/blob/082c5290e5aff028ae84e43affa8be717aa7af73/PDB/dbi/dbi.h#L1201-L1204
    pub flags: u16,
    /// Stream number of module debug info (syms, lines, fpo).
    pub stream: u16,
    /// Size of local symbols debug info in `stream`.
    pub symbols_size: u32,
    /// Size of line number debug info in `stream`.
    pub lines_size: u32,
    /// Size of C13 style line number info in `stream`.
    pub c13_lines_size: u32,
    /// Number of files contributing to this module.
    pub files: u16,
    _padding: u16,
    /// Used as a pointer into an array of filename indicies in the Microsoft code.
    pub filename_offsets: u32,
    /// Source file name index.
    pub source: u32,
    /// Path to compiler PDB name index.
    pub compiler: u32,
}

fn parse_module_info(buf: &mut ParseBuffer) -> Result<DBIModuleInfo> {
    Ok(DBIModuleInfo {
        opened: buf.parse_u32()?,
        section: parse_section_contribution(buf)?,
        flags: buf.parse_u16()?,
        stream: buf.parse_u16()?,
        symbols_size: buf.parse_u32()?,
        lines_size: buf.parse_u32()?,
        c13_lines_size: buf.parse_u32()?,
        files: buf.parse_u16()?,
        _padding: buf.parse_u16()?,
        filename_offsets: buf.parse_u32()?,
        source: buf.parse_u32()?,
        compiler: buf.parse_u32()?,
    })
}

fn parse_section_contribution(buf: &mut ParseBuffer) -> Result<DBISectionContribution> {
    Ok(DBISectionContribution {
        section: buf.parse_u16()?,
        _padding1: buf.parse_u16()?,
        offset: buf.parse_u32()?,
        size: buf.parse_u32()?,
        characteristics: buf.parse_u32()?,
        module: buf.parse_u16()?,
        _padding2: buf.parse_u16()?,
        data_crc: buf.parse_u32()?,
        reloc_crc: buf.parse_u32()?,
    })
}

/// Represents a module from the DBI stream.
///
/// A `Module` is a single item that contributes to the binary, such as an
/// object file or import library.
///
/// Much of the useful information for a `Module` is stored in a separate stream in the PDB.
/// It can be retrieved by calling [`PDB::module_info`] with a specific module.
///
/// [`PDB::module_info`]: struct.PDB.html#method.module_info
#[derive(Debug, Clone)]
pub struct Module<'m> {
    info: DBIModuleInfo,
    module_name: RawString<'m>,
    object_file_name: RawString<'m>,
}

impl<'m> Module<'m> {
    /// The `DBIModuleInfo` from the module info substream in the DBI stream.
    pub fn info(&self) -> &DBIModuleInfo {
        &self.info
    }
    /// The module name.
    ///
    /// Usually either a full path to an object file or a string of the form `Import:<dll name>`.
    pub fn module_name(&self) -> Cow<'m, str> {
        self.module_name.to_string()
    }
    /// The object file name.
    ///
    /// May be the same as `module_name` for object files passed directly
    /// to the linker. For modules from static libraries, this is usually
    /// the full path to the archive.
    pub fn object_file_name(&self) -> Cow<'m, str> {
        self.object_file_name.to_string()
    }
}

/// A `ModuleIter` iterates over the modules in the DBI section, producing `Module`s.
#[derive(Debug)]
pub struct ModuleIter<'m> {
    buf: ParseBuffer<'m>,
}

impl<'m> FallibleIterator for ModuleIter<'m> {
    type Item = Module<'m>;
    type Error = Error;

    fn next(&mut self) -> result::Result<Option<Self::Item>, Self::Error> {
        // see if we're at EOF
        if self.buf.len() == 0 {
            return Ok(None);
        }

        let info = parse_module_info(&mut self.buf)?;
        let module_name = self.buf.parse_cstring()?;
        let object_file_name = self.buf.parse_cstring()?;
        self.buf.align(4)?;
        Ok(Some(Module {
            info,
            module_name,
            object_file_name,
        }))
    }
}


/// A `DbgDataHdr`, which contains a series of (optional) MSF stream numbers.
#[derive(Debug, Copy, Clone)]
pub(crate) struct DBIExtraStreams {
    // The struct itself is defined at:
    //    https://github.com/Microsoft/microsoft-pdb/blob/082c5290e5aff028ae84e43affa8be717aa7af73/PDB/dbi/dbi.h#L250-L274
    // It's just an array of stream numbers; `u16`s where 0xffff means "no stream".
    //
    // The array indices are:
    //    https://github.com/Microsoft/microsoft-pdb/blob/082c5290e5aff028ae84e43affa8be717aa7af73/langapi/include/pdb.h#L439-L449
    // We'll map those to fields.
    //
    // The struct itself can be truncated. This is an internal struct; we'll treat missing fields as
    // 0xffff even if it's a short read, so long as the short read stops on a u16 boundary.
    fpo: u16,
    exception: u16,
    fixup: u16,
    omap_to_src: u16,
    omap_from_src: u16,
    section_headers: u16,
    token_rid_map: u16,
    xdata: u16,
    pdata: u16,
    new_fpo: u16,
    original_section_headers: u16,
}

fn optional_stream_number(sn: u16) -> Option<u16> {
    if sn == 0xffff {
        None
    } else {
        Some(sn)
    }
}

impl DBIExtraStreams {
    pub(crate) fn new(debug_info: &DebugInformation) -> Result<DBIExtraStreams> {
        // calculate the location of the extra stream information
        let header = debug_info.header;
        let offset = debug_info.header_len + (
            header.module_list_size
                + header.section_contribution_size
                + header.section_map_size
                + header.file_info_size
                + header.type_server_map_size
                + header.mfc_type_server_index
                + header.ec_substream_size
        ) as usize;

        // seek
        let mut buf = debug_info.stream.parse_buffer();
        buf.take(offset)?;

        // grab that section as bytes
        let bytes = buf.take(header.debug_header_size as _)?;

        // parse those bytes
        let mut extra_streams_buf = ParseBuffer::from(bytes);
        Self::parse(&mut extra_streams_buf)
    }

    pub(crate) fn parse(buf: &mut ParseBuffer) -> Result<DBIExtraStreams> {
        // short reads are okay, as are long reads -- this struct is actually an array
        // what's _not_ okay are
        if buf.len() % 2 == 1 {
            return Err(Error::UnimplementedFeature("DbgDataHdr should always be an even number of bytes"))
        }

        fn eof_to_placeholder_stream(err: Error) -> Result<u16> {
            match err {
                Error::UnexpectedEof => Ok(0xffff),
                other => Err(other)
            }
        }

        Ok(DBIExtraStreams {
            fpo: buf.parse_u16().or_else(eof_to_placeholder_stream)?,
            exception: buf.parse_u16().or_else(eof_to_placeholder_stream)?,
            fixup: buf.parse_u16().or_else(eof_to_placeholder_stream)?,
            omap_to_src: buf.parse_u16().or_else(eof_to_placeholder_stream)?,
            omap_from_src: buf.parse_u16().or_else(eof_to_placeholder_stream)?,
            section_headers: buf.parse_u16().or_else(eof_to_placeholder_stream)?,
            token_rid_map: buf.parse_u16().or_else(eof_to_placeholder_stream)?,
            xdata: buf.parse_u16().or_else(eof_to_placeholder_stream)?,
            pdata: buf.parse_u16().or_else(eof_to_placeholder_stream)?,
            new_fpo: buf.parse_u16().or_else(eof_to_placeholder_stream)?,
            original_section_headers: buf.parse_u16().or_else(eof_to_placeholder_stream)?,
        })
    }

    pub fn fpo(&self) -> Option<u16> { optional_stream_number(self.fpo) }
    pub fn exception(&self) -> Option<u16> { optional_stream_number(self.exception) }
    pub fn fixup(&self) -> Option<u16> { optional_stream_number(self.fixup) }
    pub fn omap_to_src(&self) -> Option<u16> { optional_stream_number(self.omap_to_src) }
    pub fn omap_from_src(&self) -> Option<u16> { optional_stream_number(self.omap_from_src) }
    pub fn section_headers(&self) -> Option<u16> { optional_stream_number(self.section_headers) }
    pub fn token_rid_map(&self) -> Option<u16> { optional_stream_number(self.token_rid_map) }
    pub fn xdata(&self) -> Option<u16> { optional_stream_number(self.xdata) }
    pub fn pdata(&self) -> Option<u16> { optional_stream_number(self.pdata) }
    pub fn new_fpo(&self) -> Option<u16> { optional_stream_number(self.new_fpo) }
    pub fn original_section_headers(&self) -> Option<u16> { optional_stream_number(self.original_section_headers) }
}

#[cfg(test)]
mod tests {
    use dbi::*;

    #[test]
    fn test_dbi_extra_streams() {
        let bytes = vec![
            0xff, 0xff,
            0x01, 0x02,
            0x03, 0x04,
            0xff, 0xff,
            0x05, 0x06
        ];

        let mut buf = ParseBuffer::from(bytes.as_slice());
        let extra_streams = DBIExtraStreams::parse(&mut buf).expect("parse");

        // check readback
        assert_eq!(extra_streams.fpo(), None);
        assert_eq!(extra_streams.exception(), Some(0x0201));
        assert_eq!(extra_streams.fixup(), Some(0x0403));
        assert_eq!(extra_streams.omap_to_src(), None);
        assert_eq!(extra_streams.omap_from_src(), Some(0x0605));

        // check that short reads => None
        assert_eq!(extra_streams.section_headers(), None);
        assert_eq!(extra_streams.token_rid_map(), None);
        assert_eq!(extra_streams.original_section_headers(), None);
    }
}<|MERGE_RESOLUTION|>--- conflicted
+++ resolved
@@ -65,18 +65,9 @@
         })
     }
 
-<<<<<<< HEAD
     pub(crate) fn get_header(&self) -> Header {
         self.header
     }
-=======
-    Ok(DebugInformation {
-        stream: stream,
-        header: header,
-        header_len: len,
-    })
-}
->>>>>>> 42a9cc53
 
     pub(crate) fn new(stream: Stream) -> Result<DebugInformation> {
         let (header, len) = {
